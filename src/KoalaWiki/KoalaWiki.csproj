--- conflicted
+++ resolved
@@ -92,12 +92,12 @@
       <None Update="Prompts\Chat\*.md">
         <CopyToOutputDirectory>Always</CopyToOutputDirectory>
       </None>
-<<<<<<< HEAD
       <None Update="Prompts\Mem0\DocsSystem.md">
         <CopyToOutputDirectory>Always</CopyToOutputDirectory>
       </None>
       <None Update="Prompts\Mem0\CodeSystem.md">
-=======
+        <CopyToOutputDirectory>Always</CopyToOutputDirectory>
+      </None>
       <None Update="Prompts\Warehouse\claude-sonnet-4-20250514_GenerateDocsApplications.md">
         <CopyToOutputDirectory>Always</CopyToOutputDirectory>
       </None>
@@ -123,7 +123,6 @@
         <CopyToOutputDirectory>Always</CopyToOutputDirectory>
       </None>
       <None Update="Prompts\Warehouse\claude-sonnet-4-20250514_AnalyzeCatalogueFrameworks.md">
->>>>>>> 6fd9671a
         <CopyToOutputDirectory>Always</CopyToOutputDirectory>
       </None>
     </ItemGroup>
