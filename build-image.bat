--- conflicted
+++ resolved
@@ -50,13 +50,8 @@
 pushd web
 docker buildx build ^
     --platform linux/arm64 ^
-<<<<<<< HEAD
-    -t crpi-j9ha7xwhatgtvj4.cn-shenzhen.personal.cr.aliyuncs.com/koala-ai/koala-wiki-web:arm64 ^
+    -t crpi-j9ha7sxwhatgtvj4.cn-shenzhen.personal.cr.aliyuncs.com/koala-ai/koala-wiki-web:arm64 ^
     -f Dockerfile.arm ^
-=======
-    -t crpi-j9ha7sxwhatgtvj4.cn-shenzhen.personal.cr.aliyuncs.com/koala-ai/koala-wiki-web:arm64 ^
-    -f Dockerfile ^
->>>>>>> 99986ebf
     --push .
 if %ERRORLEVEL% NEQ 0 (
     echo Error building frontend arm64 image!
